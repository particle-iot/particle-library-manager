--- conflicted
+++ resolved
@@ -1,53 +1,33 @@
 #pragma once
 
-<<<<<<< HEAD
-// <%=name%> library by <%=author%>.
-=======
 /* <%- name_code %> library by <%- author %>
  */
->>>>>>> 3dc3f8bc
 
 // This will load the definition for common Particle variable types
 #include "Particle.h"
 
-<<<<<<< HEAD
-class <%=Name%>Class
-{
-private:
-  /**
-   * Private methods
-   */
-=======
 // This is your main class that users will import into their application
 class <%-Name_code%>
 {
->>>>>>> 3dc3f8bc
 public:
   /**
    * Constructor
    */
-<<<<<<< HEAD
-  <%=Name%>Class();
-=======
   <%-Name_code%>();
 
   /**
    * Example method
    */
   void begin();
->>>>>>> 3dc3f8bc
 
   /**
    * Example method
    */
-<<<<<<< HEAD
-=======
   void process();
 
 private:
   /**
    * Example private method
    */
->>>>>>> 3dc3f8bc
   void doit();
 };