{
  "name": "particle-library-manager",
  "description": "particle library management package",
  "version": "0.1.10",
  "author": "mat@particle.io",
  "repository": {
    "type": "git",
    "url": "https://github.com/spark/particle-library-manager"
  },
  "license": "LGPL-3.0",
  "keywords": [
    "particle",
    "cli",
    "dev",
    "library",
    "manager"
  ],
  "engines": {
    "node": ">=0.10.33"
  },
  "config": {
    "build-url": "https://build.particle.io"
  },
  "main": "./dist/index.js",
  "scripts": {
    "babel-watch": "babel src -d dist --watch --source-maps",
    "integration": "mocha integration/ -R spec --compilers js:babel-register",
    "lint": "eslint -f unix src/ test/",
    "lint:fix": "eslint --fix -f unix src/ test/",
    "compile": "babel src --out-dir dist --copy-files",
    "test": "mocha test/ -R spec --compilers js:babel-register --require babel-polyfill",
    "cover": "babel-node node_modules/.bin/babel-istanbul cover _mocha test/ --report html -- -R spec",
    "cover-es5": "node_modules/.bin/istanbul cover _mocha lib/test/ --report html -- -R spec",
    "coveralls": "istanbul cover ./node_modules/mocha/bin/_mocha --report lcovonly -- -R spec --compilers js:babel-register test/ && cat ./coverage/lcov.info | ./node_modules/coveralls/bin/coveralls.js && rm -rf ./coverage",
    "prepublish": "npm run compile",
    "preversion": "npm run lint && npm run test && npm run integration",
    "version": "bash -c 'read -p \"Update CHANGELOG.md and press ENTER when done.\"' && git add CHANGELOG.md"
  },
  "dependencies": {
    "app-root-path": "^2.0.1",
    "async": "^2.0.0-rc.4",
    "babel-plugin-array-includes": "^2.0.3",
    "babel-plugin-transform-runtime": "^6.9.0",
    "babel-runtime": "^6.9.2",
    "es6-promisify": "^5.0.0",
    "fs-extra": "^2.0.0",
    "gunzip-maybe": "^1.3.1",
    "klaw": "^1.3.1",
    "mkdirp": "^0.5.1",
    "particle-api-js": "^6.4.1",
    "properties-parser": "^0.3.1",
    "semver": "^5.1.0",
    "superagent": "^3.4.1",
    "superagent-prefix": "0.0.2",
    "tar-fs": "^1.13.2",
    "tar-stream": "^1.5.2",
    "tmp": "0.0.31",
    "verror": "^1.6.1"
  },
  "devDependencies": {
    "babel-cli": "^6.9.0",
    "babel-eslint": "^7.1.1",
    "babel-istanbul": "^0.12.1",
    "babel-plugin-add-module-exports": "^0.2.1",
    "babel-plugin-transform-async-to-generator": "^6.8.0",
    "babel-polyfill": "^6.5.0",
    "babel-preset-es2015": "^6.6.0",
    "babel-register": "^6.5.2",
    "chai": "^3.5.0",
    "chai-as-promised": "^6.0.0",
    "concat-stream": "^1.5.1",
    "coveralls": "^2.11.4",
    "dir-compare": "^1.0.1",
<<<<<<< HEAD
    "doctoc": "^1.2.0",
    "es6-promise": "^4.0.5",
    "eslint": "^3.15.0",
    "eslint-config-particle": "^2.0.0",
=======
    "doctoc": "^0.15.0",
    "es6-promise": "^3.2.1",
    "eslint": "^2.3.0",
    "eslint-config-particle": "1.0.5",
    "istanbul": "1.0.0-alpha.2",
>>>>>>> b457c61e
    "mocha": "^3.0.2",
    "mock-fs": "^4.0.0",
    "pre-commit": "^1.1.3",
    "promise.prototype.finally": "^2.0.1",
    "should": "^11.2.0",
    "sinon": "^1.17.4",
    "sinon-as-promised": "^4.0.2",
    "sinon-chai": "^2.8.0",
    "source-map-support": "^0.4.0",
    "timekeeper": "^1.0.0",
    "yeoman-assert": "^3.0.0",
    "yeoman-generator": "^1.1.0",
    "yeoman-test": "^1.4.0"
  },
  "pre-commit": [
    "lint",
    "test",
    "cover"
  ]
}<|MERGE_RESOLUTION|>--- conflicted
+++ resolved
@@ -71,18 +71,10 @@
     "concat-stream": "^1.5.1",
     "coveralls": "^2.11.4",
     "dir-compare": "^1.0.1",
-<<<<<<< HEAD
     "doctoc": "^1.2.0",
     "es6-promise": "^4.0.5",
     "eslint": "^3.15.0",
     "eslint-config-particle": "^2.0.0",
-=======
-    "doctoc": "^0.15.0",
-    "es6-promise": "^3.2.1",
-    "eslint": "^2.3.0",
-    "eslint-config-particle": "1.0.5",
-    "istanbul": "1.0.0-alpha.2",
->>>>>>> b457c61e
     "mocha": "^3.0.2",
     "mock-fs": "^4.0.0",
     "pre-commit": "^1.1.3",
