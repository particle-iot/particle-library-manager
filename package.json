--- conflicted
+++ resolved
@@ -1,11 +1,7 @@
 {
   "name": "particle-cli-library-manager",
   "description": "library manager work in progress",
-<<<<<<< HEAD
   "version": "0.0.4",
-=======
-  "version": "0.0.5",
->>>>>>> ed2ef6cd
   "author": "mat@particle.io",
   "repository": {
     "type": "git",
@@ -42,16 +38,10 @@
     "async": "^2.0.0-rc.4",
     "babel-polyfill": "^6.5.0",
     "es6-promisify": "^4.0.0",
-<<<<<<< HEAD
-    "particle-api-js": "../particle-api-js",
     "fs-extra": "^0.30.0",
     "properties-parser": "^0.3.1",
     "particle-api-js": "../particle-api-js",
     "semver": "^5.1.0",
-=======
-    "fs-extra": "^0.30.0",
-    "properties-parser": "^0.3.1",
->>>>>>> ed2ef6cd
     "superagent": "^1.8.3",
     "superagent-prefix": "0.0.2",
     "verror": "^1.6.1",
@@ -74,23 +64,15 @@
     "eslint-config-particle": "^1.0.5",
     "istanbul": "1.0.0-alpha.2",
     "mocha": "^2.5.1",
-<<<<<<< HEAD
-    "mock-fs": "^3.9.0",
-=======
     "mock-fs": "^3.10.0",
->>>>>>> ed2ef6cd
     "pre-commit": "^1.1.3",
     "should": "^7.1.0",
     "sinon": "^1.17.4",
     "sinon-chai": "^2.8.0",
     "source-map-support": "^0.4.0",
-<<<<<<< HEAD
-    "tmp": "0.0.28"
-=======
     "tmp": "0.0.28",
     "yeoman-assert": "^2.2.1",
     "yeoman-test": "^1.4.0"
->>>>>>> ed2ef6cd
   },
   "pre-commit": [
     "lint",
