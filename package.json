{
  "name": "particle-cli-library-manager",
  "description": "library manager work in progress",
<<<<<<< HEAD
  "version": "0.0.3",
=======
  "version": "0.0.4",
>>>>>>> 36c358e3
  "author": "mat@particle.io",
  "repository": {
    "type": "git",
    "url": "https://github.com/spark/cli-library-manager"
  },
  "license": "LGPL-3.0",
  "keywords": [
    "particle",
    "cli",
    "dev",
    "library",
    "manager"
  ],
  "engines": {
    "node": ">=0.10.33"
  },
  "config": {
    "build-url": "https://build.particle.io"
  },
  "main": "./dist/index.js",
  "scripts": {
    "itest": "mocha integration/ -R spec --compilers js:babel-register",
    "lint": "eslint -f unix src/ test/",
    "compile": "babel src -sd lib/src && babel test -sd lib/test",
    "build": "babel src -sd dist",
    "test": "mocha test/ -R spec --compilers js:babel-register",
    "cover": "babel-node node_modules/.bin/istanbul cover _mocha test/ --report html -- -R spec",
    "cover-es5": "node_modules/.bin/istanbul cover _mocha lib/test/ --report html -- -R spec",
    "coveralls": "istanbul cover ./node_modules/mocha/bin/_mocha --report lcovonly -- -R spec --compilers js:babel-register test/ && cat ./coverage/lcov.info | ./node_modules/coveralls/bin/coveralls.js && rm -rf ./coverage",
    "prepublish": "npm run build"
  },
  "dependencies": {
    "app-root-path": "^1.2.1",
    "async": "^2.0.0-rc.4",
    "babel-polyfill": "^6.5.0",
    "es6-promisify": "^4.0.0",
    "fs-extra": "^0.30.0",
    "properties-parser": "^0.3.1",
    "superagent": "^1.8.3",
    "superagent-prefix": "0.0.2",
    "verror": "^1.6.1"
  },
  "devDependencies": {
    "babel-cli": "^6.9.0",
    "babel-eslint": "^6.0.4",
    "babel-plugin-add-module-exports": "^0.1.2",
    "babel-plugin-transform-async-to-generator": "^6.8.0",
    "babel-preset-es2015": "^6.6.0",
    "babel-register": "^6.5.2",
    "chai": "^3.5.0",
    "chai-as-promised": "^5.3.0",
    "concat-stream": "^1.5.1",
    "coveralls": "^2.11.4",
    "dir-compare": "^1.0.1",
    "doctoc": "^0.15.0",
    "eslint": "^2.3.0",
    "eslint-config-particle": "^1.0.5",
    "istanbul": "1.0.0-alpha.2",
    "mocha": "^2.5.1",
    "mock-fs": "^3.9.0",
    "should": "^7.1.0",
    "sinon": "^1.17.4",
    "sinon-chai": "^2.8.0",
    "source-map-support": "^0.4.0",
    "tmp": "0.0.28"
  }
}<|MERGE_RESOLUTION|>--- conflicted
+++ resolved
@@ -1,11 +1,7 @@
 {
   "name": "particle-cli-library-manager",
   "description": "library manager work in progress",
-<<<<<<< HEAD
-  "version": "0.0.3",
-=======
   "version": "0.0.4",
->>>>>>> 36c358e3
   "author": "mat@particle.io",
   "repository": {
     "type": "git",
